--- conflicted
+++ resolved
@@ -50,14 +50,7 @@
   timeZone,
   ...plotProps
 }) => {
-<<<<<<< HEAD
-  const theme = useTheme();
   const alignedFrameWithGapTest = useMemo(() => alignDataFrames(data, fields), [data, fields]);
-  const legendItemsRef = useRef<LegendItem[]>([]);
-  const hasLegend = legend && legend.displayMode !== LegendDisplayMode.Hidden;
-=======
-  const alignedFrameWithGapTest = useMemo(() => mergeTimeSeriesData(data), [data]);
->>>>>>> 7e218639
 
   if (alignedFrameWithGapTest == null) {
     return (
@@ -90,7 +83,7 @@
       builder.addAxis({
         scaleKey: 'x',
         isTime: true,
-        side: getUPlotSideFromAxis(AxisPlacement.Bottom),
+        placement: AxisPlacement.Bottom,
         timeZone,
         theme,
       });
@@ -101,22 +94,11 @@
       });
       builder.addAxis({
         scaleKey: 'x',
-        side: getUPlotSideFromAxis(AxisPlacement.Bottom),
+        placement: AxisPlacement.Bottom,
         theme,
       });
     }
 
-<<<<<<< HEAD
-=======
-    builder.addAxis({
-      scaleKey: 'x',
-      isTime: true,
-      placement: AxisPlacement.Bottom,
-      timeZone,
-      theme,
-    });
-
->>>>>>> 7e218639
     let seriesIdx = 0;
     const legendItems: LegendItem[] = [];
 
