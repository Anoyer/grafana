--- conflicted
+++ resolved
@@ -17,7 +17,6 @@
 	"google.golang.org/grpc/status"
 )
 
-<<<<<<< HEAD
 var (
 	transformQueryCounter   *prometheus.CounterVec
 	transformQueryHistogram *prometheus.HistogramVec
@@ -41,10 +40,7 @@
 	prometheus.MustRegister(transformQueryHistogram)
 }
 
-func WrapTransformData(ctx context.Context, query *tsdb.TsdbQuery) (*tsdb.Response, error) {
-=======
 func (s *Service) WrapTransformData(ctx context.Context, query *tsdb.TsdbQuery) (*tsdb.Response, error) {
->>>>>>> f97348ff
 	sdkReq := &backend.QueryDataRequest{
 		PluginContext: backend.PluginContext{
 			OrgID: query.User.OrgId,
@@ -69,12 +65,7 @@
 			},
 		})
 	}
-<<<<<<< HEAD
-
-	pbRes, err := TransformData(ctx, sdkReq)
-=======
 	pbRes, err := s.TransformData(ctx, sdkReq)
->>>>>>> f97348ff
 	if err != nil {
 		return nil, err
 	}
@@ -102,8 +93,7 @@
 
 // TransformData takes Queries which are either expressions nodes
 // or are datasource requests.
-<<<<<<< HEAD
-func TransformData(ctx context.Context, req *backend.QueryDataRequest) (r *backend.QueryDataResponse, err error) {
+func (s *Service) TransformData(ctx context.Context, req *backend.QueryDataRequest) (r *backend.QueryDataResponse, err error) {
 	start := time.Now()
 	defer func() {
 		var respStatus string
@@ -117,14 +107,10 @@
 		transformQueryHistogram.WithLabelValues(respStatus).Observe(time.Since(start).Seconds())
 	}()
 
-	svc := Service{}
-=======
-func (s *Service) TransformData(ctx context.Context, req *backend.QueryDataRequest) (*backend.QueryDataResponse, error) {
 	if s.isDisabled() {
 		return nil, status.Error(codes.PermissionDenied, "Expressions are disabled")
 	}
 
->>>>>>> f97348ff
 	// Build the pipeline from the request, checking for ordering issues (e.g. loops)
 	// and parsing graph nodes from the queries.
 	pipeline, err := s.BuildPipeline(req)
