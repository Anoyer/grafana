import {
  FieldColorModeId,
  FieldConfigProperty,
  FieldType,
  identityOverrideProcessor,
  PanelOptionsEditorBuilder,
  SetFieldConfigOptionsArgs,
  standardEditorsRegistry,
  StatsPickerConfigSettings,
  stringOverrideProcessor,
} from '@grafana/data';
import {
  AxisPlacement,
  BarAlignment,
  DrawStyle,
  GraphFieldConfig,
  graphFieldOptions,
  GraphGradientMode,
  LineInterpolation,
  LineStyle,
  PointVisibility,
  ScaleDistribution,
  ScaleDistributionConfig,
<<<<<<< HEAD
=======
  GraphGradientMode,
  LegendDisplayMode,
>>>>>>> 0079a275
} from '@grafana/ui';
import { SeriesConfigEditor } from './HideSeriesConfigEditor';
import { ScaleDistributionEditor } from './ScaleDistributionEditor';
import { LineStyleEditor } from './LineStyleEditor';
import { FillBellowToEditor } from './FillBelowToEditor';
import { OptionsWithLegend } from './types';

export const defaultGraphConfig: GraphFieldConfig = {
  drawStyle: DrawStyle.Line,
  lineInterpolation: LineInterpolation.Linear,
  lineWidth: 1,
  fillOpacity: 0,
  gradientMode: GraphGradientMode.None,
  barAlignment: BarAlignment.Center,
};

export function getGraphFieldConfig(cfg: GraphFieldConfig): SetFieldConfigOptionsArgs<GraphFieldConfig> {
  return {
    standardOptions: {
      [FieldConfigProperty.Color]: {
        settings: {
          byValueSupport: false,
          bySeriesSupport: true,
          preferThresholdsMode: false,
        },
        defaultValue: {
          mode: FieldColorModeId.PaletteClassic,
        },
      },
    },
    useCustomConfig: (builder) => {
      builder
        .addRadio({
          path: 'drawStyle',
          name: 'Style',
          defaultValue: cfg.drawStyle,
          settings: {
            options: graphFieldOptions.drawStyle,
          },
        })
        .addRadio({
          path: 'lineInterpolation',
          name: 'Line interpolation',
          defaultValue: cfg.lineInterpolation,
          settings: {
            options: graphFieldOptions.lineInterpolation,
          },
          showIf: (c) => c.drawStyle === DrawStyle.Line,
        })
        .addRadio({
          path: 'barAlignment',
          name: 'Bar alignment',
          defaultValue: cfg.barAlignment,
          settings: {
            options: graphFieldOptions.barAlignment,
          },
          showIf: (c) => c.drawStyle === DrawStyle.Bars,
        })
        .addSliderInput({
          path: 'lineWidth',
          name: 'Line width',
          defaultValue: cfg.lineWidth,
          settings: {
            min: 0,
            max: 10,
            step: 1,
          },
          showIf: (c) => c.drawStyle !== DrawStyle.Points,
        })
        .addSliderInput({
          path: 'fillOpacity',
          name: 'Fill opacity',
          defaultValue: cfg.fillOpacity,
          settings: {
            min: 0,
            max: 100,
            step: 1,
          },
          showIf: (c) => c.drawStyle !== DrawStyle.Points,
        })
        .addRadio({
          path: 'gradientMode',
          name: 'Gradient mode',
          defaultValue: graphFieldOptions.fillGradient[0].value,
          settings: {
            options: graphFieldOptions.fillGradient,
          },
          showIf: (c) => c.drawStyle !== DrawStyle.Points,
        })
        .addCustomEditor({
          id: 'fillBelowTo',
          path: 'fillBelowTo',
          name: 'Fill below to',
          editor: FillBellowToEditor,
          override: FillBellowToEditor,
          process: stringOverrideProcessor,
          hideFromDefaults: true,
          shouldApply: (f) => true,
        })
        .addCustomEditor<void, LineStyle>({
          id: 'lineStyle',
          path: 'lineStyle',
          name: 'Line style',
          showIf: (c) => c.drawStyle === DrawStyle.Line,
          editor: LineStyleEditor,
          override: LineStyleEditor,
          process: identityOverrideProcessor,
          shouldApply: (f) => f.type === FieldType.number,
        })
        .addRadio({
          path: 'spanNulls',
          name: 'Null values',
          defaultValue: false,
          settings: {
            options: [
              { label: 'Gaps', value: false },
              { label: 'Connected', value: true },
            ],
          },
          showIf: (c) => c.drawStyle === DrawStyle.Line,
        })
        .addRadio({
          path: 'showPoints',
          name: 'Show points',
          defaultValue: graphFieldOptions.showPoints[0].value,
          settings: {
            options: graphFieldOptions.showPoints,
          },
          showIf: (c) => c.drawStyle !== DrawStyle.Points,
        })
        .addSliderInput({
          path: 'pointSize',
          name: 'Point size',
          defaultValue: 5,
          settings: {
            min: 1,
            max: 40,
            step: 1,
          },
          showIf: (c) => c.showPoints !== PointVisibility.Never || c.drawStyle === DrawStyle.Points,
        })
        .addRadio({
          path: 'axisPlacement',
          name: 'Placement',
          category: ['Axis'],
          defaultValue: graphFieldOptions.axisPlacement[0].value,
          settings: {
            options: graphFieldOptions.axisPlacement,
          },
        })
        .addTextInput({
          path: 'axisLabel',
          name: 'Label',
          category: ['Axis'],
          defaultValue: '',
          settings: {
            placeholder: 'Optional text',
          },
          showIf: (c) => c.axisPlacement !== AxisPlacement.Hidden,
          // no matter what the field type is
          shouldApply: () => true,
        })
        .addNumberInput({
          path: 'axisWidth',
          name: 'Width',
          category: ['Axis'],
          settings: {
            placeholder: 'Auto',
          },
          showIf: (c) => c.axisPlacement !== AxisPlacement.Hidden,
        })
        .addNumberInput({
          path: 'axisSoftMin',
          name: 'Soft min',
          category: ['Axis'],
          settings: {
            placeholder: 'See: Standard options > Min',
          },
        })
        .addNumberInput({
          path: 'axisSoftMax',
          name: 'Soft max',
          category: ['Axis'],
          settings: {
            placeholder: 'See: Standard options > Max',
          },
        })
        .addCustomEditor<void, ScaleDistributionConfig>({
          id: 'scaleDistribution',
          path: 'scaleDistribution',
          name: 'Scale',
          category: ['Axis'],
          editor: ScaleDistributionEditor,
          override: ScaleDistributionEditor,
          defaultValue: { type: ScaleDistribution.Linear },
          shouldApply: (f) => f.type === FieldType.number,
          process: identityOverrideProcessor,
        })
        .addCustomEditor({
          id: 'hideFrom',
          name: 'Hide in area',
          category: ['Series'],
          path: 'hideFrom',
          defaultValue: {
            tooltip: false,
            graph: false,
            legend: false,
          },
          editor: SeriesConfigEditor,
          override: SeriesConfigEditor,
          shouldApply: () => true,
          hideFromDefaults: true,
          hideFromOverrides: true,
          process: (value) => value,
        });
    },
  };
}

export function addLegendOptions(builder: PanelOptionsEditorBuilder<OptionsWithLegend>) {
  builder
    .addRadio({
      path: 'legend.displayMode',
      name: 'Legend mode',
      description: '',
      defaultValue: LegendDisplayMode.List,
      settings: {
        options: [
          { value: LegendDisplayMode.List, label: 'List' },
          { value: LegendDisplayMode.Table, label: 'Table' },
          { value: LegendDisplayMode.Hidden, label: 'Hidden' },
        ],
      },
    })
    .addRadio({
      path: 'legend.placement',
      name: 'Legend placement',
      description: '',
      defaultValue: 'bottom',
      settings: {
        options: [
          { value: 'bottom', label: 'Bottom' },
          { value: 'right', label: 'Right' },
        ],
      },
      showIf: (c) => c.legend.displayMode !== LegendDisplayMode.Hidden,
    })
    .addCustomEditor<StatsPickerConfigSettings, string[]>({
      id: 'legend.calcs',
      path: 'legend.calcs',
      name: 'Legend calculations',
      description: 'Choose a reducer functions / calculations to include in legend',
      editor: standardEditorsRegistry.get('stats-picker').editor as any,
      defaultValue: [],
      settings: {
        allowMultiple: true,
      },
      showIf: (currentConfig) => currentConfig.legend.displayMode !== LegendDisplayMode.Hidden,
    });
}<|MERGE_RESOLUTION|>--- conflicted
+++ resolved
@@ -15,17 +15,13 @@
   DrawStyle,
   GraphFieldConfig,
   graphFieldOptions,
-  GraphGradientMode,
   LineInterpolation,
   LineStyle,
   PointVisibility,
   ScaleDistribution,
   ScaleDistributionConfig,
-<<<<<<< HEAD
-=======
   GraphGradientMode,
   LegendDisplayMode,
->>>>>>> 0079a275
 } from '@grafana/ui';
 import { SeriesConfigEditor } from './HideSeriesConfigEditor';
 import { ScaleDistributionEditor } from './ScaleDistributionEditor';
